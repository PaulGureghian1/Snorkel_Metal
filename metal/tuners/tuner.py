import json
import os
import pickle
import random
from itertools import cycle, product
from time import strftime, time

import numpy as np
import pandas as pd

from metal.utils import recursive_merge_dicts


class ModelTuner(object):
    """A tuner for models

    Args:
        model_class: (nn.Module class) The model class to train (uninitiated)
        module_classes: (dict) An optional dictionary of module classes
        (uninitiated), with keys corresponding to their kwargs in model class;
        for example, with model_class=EndModel, could have:
            module_classes = {"input_module": metal.modules.LSTMModule}
        log_dir: (str) The path to the base log directory, or defaults to
            current working directory.
        run_dir: (str) The name of the sub-directory, or defaults to the date,
            strftime("%Y_%m_%d").
        run_name: (str) The name of the run, or defaults to the time,
            strftime("%H_%M_%S").
        log_writer_class: a metal.utils.LogWriter class for logging the full
            model search.
        validation_metric: The metric to use in scoring and selecting models.

        Saves model search logs and tuner report to 'log_dir/run_dir/run_name/.'
    """

    def __init__(
        self,
        model_class,
        module_classes={},
        log_dir=None,
        run_dir=None,
        run_name=None,
        log_writer_class=None,
        seed=None,
        validation_metric="accuracy",
    ):
        self.model_class = model_class
        self.module_classes = module_classes
        self.log_writer_class = log_writer_class
        self.validation_metric = validation_metric

        # Set logging subdirectory + make sure exists
        self.init_date = strftime("%Y_%m_%d")
        self.init_time = strftime("%H_%M_%S")
        self.log_dir = log_dir or os.getcwd()
        run_dir = run_dir or self.init_date
        run_name = run_name or self.init_time
        self.log_rootdir = os.path.join(self.log_dir, run_dir)
        self.log_subdir = os.path.join(self.log_dir, run_dir, run_name)

        if not os.path.exists(self.log_subdir):
            os.makedirs(self.log_subdir)

        # Set best model pkl and JSON log paths
        self.save_path = os.path.join(self.log_subdir, f"best_model.pkl")
        self.report_path = os.path.join(self.log_subdir, f"tuner_report.json")

        # Set global seed
        if seed is None:
            self.seed = 0
        else:
            self.seed = seed

        # Search state
        # NOTE: Must be cleared each run with self._clear_state()!
        self._clear_state(self.seed)

    def _clear_state(self, seed=None):
        """Clears the state, starts clock"""
        self.start_time = time()
        self.run_stats = []
        self.best_index = -1
        self.best_score = -1e9
        self.best_config = None

        # Note: These must be set at the start of self.search()
        self.search_space = None

        # Reset the seed
        if seed is not None:
            self.rng = random.Random(seed)

    def _test_model_config(
        self,
        idx,
        config,
        valid_data,
        init_args=[],
        train_args=[],
        init_kwargs={},
        train_kwargs={},
        module_args={},
        module_kwargs={},
        verbose=False,
        **score_kwargs,
    ):

        # Integrating generated config into init kwargs and train kwargs
        init_kwargs["verbose"] = verbose
        init_kwargs = recursive_merge_dicts(
            init_kwargs, config, misses="insert"
        )
        train_kwargs = recursive_merge_dicts(
            train_kwargs, config, misses="insert"
        )

        # Also make sure train kwargs includes validation metric
        train_kwargs["validation_metric"] = self.validation_metric

        # Initialize modules if provided
        for module_name, module_class in self.module_classes.items():

            # Also integrate generated config into module kwargs so that module
            # hyperparameters can be searched over as well
            module_kwargs[module_name] = recursive_merge_dicts(
                module_kwargs[module_name], config, misses="insert"
            )

            # Initialize module
            init_kwargs[module_name] = module_class(
                *module_args[module_name], **module_kwargs[module_name]
            )

        # Init model
        model = self.model_class(*init_args, **init_kwargs)

        # Search params
        # Select any params in search space that have list or dict
        search_params = {}
        for k, v in config.items():
            if k in self.search_space.keys():
                if isinstance(self.search_space[k], (list, dict)):
                    search_params[k] = v

        if verbose:
            print("=" * 60)
            print(f"[{idx}] Testing {search_params}")
            print("=" * 60)

        # Initialize a new LogWriter and train the model, returning the score
        log_writer = None
        if self.log_writer_class is not None:
            writer_config = {
                "log_dir": self.log_subdir,
                "run_dir": ".",
                "run_name": f"model_search_{idx}",
            }
            log_writer = self.log_writer_class(writer_config)

        model.train_model(
            *train_args,
            **train_kwargs,
<<<<<<< HEAD
            dev_data=dev_data,
=======
            valid_data=valid_data,
            verbose=verbose,
>>>>>>> 35f8136a
            log_writer=log_writer,
        )

        score = model.score(
            valid_data,
            metric=self.validation_metric,
            verbose=False,  # Score is already printed in train_model above
            **score_kwargs,
        )

        # If score better than best_score, save
        if score > self.best_score:
            self.best_score = score
            self.best_index = idx
            self.best_config = config
            self._save_best_model(model)

        # Save high-level run stats (in addition to per-model log)
        time_elapsed = time() - self.start_time
        self.run_stats.append(
            {
                "idx": idx,
                "time_elapsed": time_elapsed,
                "search_params": search_params,
                "score": score,
            }
        )
        return score, model

    def _save_best_model(self, model):
        with open(self.save_path, "wb") as f:
            pickle.dump(model, f)

    def _load_best_model(self, clean_up=False):
        with open(self.save_path, "rb") as f:
            model = pickle.load(f)
        if clean_up:
            self._clean_up()
        return model

    def _clean_up(self):
        if os.path.exists(self.save_path):
            os.remove(self.save_path)

    def _save_report(self):
        with open(self.report_path, "w") as f:
            json.dump(self.run_stats, f, indent=1)

    def run_stats_df(self):
        """Returns self.run_stats over search params as pandas dataframe."""

        run_stats_df = []
        for x in self.run_stats:
            search_results = {**x["search_params"]}
            search_results["score"] = x["score"]
            run_stats_df.append(search_results)
        return pd.DataFrame(run_stats_df)

    def search(
        self,
        search_space,
        valid_data,
        init_args=[],
        train_args=[],
        init_kwargs={},
        train_kwargs={},
        module_args={},
        module_kwargs={},
        max_search=None,
        shuffle=True,
        verbose=True,
        **score_kwargs,
    ):
        """
        Args:
            search_space: see config_generator() documentation
            valid_data: a tuple of Tensors (X,Y), a Dataset, or a DataLoader of
                X (data) and Y (labels) for the dev split
            init_args: (list) positional args for initializing the model
            train_args: (list) positional args for training the model
            init_kwargs: (dict) keyword args for initializing the model
            train_kwargs: (dict) keyword args for training the model
            module_args: (dict) Dictionary of lists of module args
            module_kwargs: (dict) Dictionary of dictionaries of module kwargs
            max_search: see config_generator() documentation
            shuffle: see config_generator() documentation
        Returns:
            best_model: the highest performing trained model

        Note: Initialization is performed by ModelTuner instead of passing a
        pre-initialized model so that tuning may be performed over all model
        parameters, including the network architecture (which is defined before
        the train loop).
        """
        raise NotImplementedError()

    @staticmethod
    def config_generator(search_space, max_search, rng, shuffle=True):
        """Generates config dicts from the given search space

        Args:
            search_space: (dict) A dictionary of parameters to search over.
                See note below for more details.
            max_search: (int) The maximum number of configurations to search.
                If max_search is None, do a full grid search of all discrete
                    parameters, filling in range parameters as needed.
                Otherwise, do a full grid search of all discrete
                    parameters and then cycle through again filling in new
                    range parameters values; if there are no range parameters,
                    stop after yielding the full cross product of parameters
                    once.
            shuffle: (bool) If True, shuffle the order of generated configs

        Yields:
            configs: each config is a dict of parameter values based on the
                provided search space

        The search_space dictionary may consist of two types of parameters:
            --discrete: a discrete parameter is either a single value or a
                list of values. Use single values, for example, to override
                a default model parameter or set a flag such as 'verbose'=True.
            --range: a range parameter is a dict of the form:
                {'range': [<min>, <max>], 'scale': <scale>}
                where <min> and <max> are the min/max values to search between
                and scale is one of ['linear', 'log'] (defaulting to 'linear')
                representing the scale to use when searching the given range

        Example:
            search_space = {
                'verbose': True,                              # discrete
                'n_epochs': 100,                              # discrete
                'momentum': [0.0, 0.9, 0.99],                       # discrete
                'l2': {'range': [0.0001, 10]}                 # linear range
                'lr': {'range': [0.001, 1], 'scale': 'log'},  # log range
            }
            If max_search is None, this will return 3 configurations (enough to
                just cover the full cross-product of discrete values, filled
                in with sampled range values)
            Otherewise, this will return max_search configurations
                (cycling through the discrete value combinations multiple
                time if necessary)
        """

        def dict_product(d):
            keys = d.keys()
            for element in product(*d.values()):
                yield dict(zip(keys, element))

        def range_param_func(v):
            scale = v.get("scale", "linear")
            mini = min(v["range"])
            maxi = max(v["range"])
            if scale == "linear":
                func = lambda rand: mini + (maxi - mini) * rand
            elif scale == "log":
                mini = np.log(mini)
                maxi = np.log(maxi)
                func = lambda rand: np.exp(mini + (maxi - mini) * rand)
            else:
                raise ValueError(
                    f"Unrecognized scale '{scale}' for " "parameter {k}"
                )
            return func

        discretes = {}
        ranges = {}
        for k, v in search_space.items():
            if isinstance(v, dict):
                ranges[k] = range_param_func(v)
            elif isinstance(v, list):
                discretes[k] = v
            else:
                discretes[k] = [v]

        discrete_configs = list(dict_product(discretes))

        if shuffle:
            rng.shuffle(discrete_configs)

        # If there are range parameters and a non-None max_search, cycle
        # through the discrete_configs (with new range values) until
        # max_search is met
        if ranges and max_search:
            discrete_configs = cycle(discrete_configs)

        for i, config in enumerate(discrete_configs):
            # We may see the same config twice due to cycle
            config = config.copy()
            if max_search and i == max_search:
                break
            for k, v in ranges.items():
                config[k] = float(v(rng.random()))
            yield config<|MERGE_RESOLUTION|>--- conflicted
+++ resolved
@@ -160,12 +160,8 @@
         model.train_model(
             *train_args,
             **train_kwargs,
-<<<<<<< HEAD
-            dev_data=dev_data,
-=======
             valid_data=valid_data,
             verbose=verbose,
->>>>>>> 35f8136a
             log_writer=log_writer,
         )
 
