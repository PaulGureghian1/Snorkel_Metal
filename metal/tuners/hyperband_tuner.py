--- conflicted
+++ resolved
@@ -232,39 +232,16 @@
                     configuration["n_epochs"] = r_i
 
                     # Train model and get the score
-<<<<<<< HEAD
                     score, model = self._train_model(
                         f"{band_index}_{i}",
                         configuration,
-                        X_dev,
-                        Y_dev,
+                        dev_data,
                         init_args=init_args,
                         train_args=train_args,
                         init_kwargs=init_kwargs,
                         train_kwargs=train_kwargs,
                         verbose=verbose,
                         **score_kwargs,
-=======
-                    model = self.model_class(*init_args, **configuration)
-                    if verbose:
-                        print_config = {
-                            k: v
-                            for k, v in configuration.items()
-                            if k in print_worthy
-                        }
-                        print("=" * 60)
-                        print(f"[{cur_model_index} Testing {print_config}")
-                        print("=" * 60)
-
-                    model.train_model(
-                        *train_args,
-                        dev_data=dev_data,
-                        **configuration,
-                        verbose=verbose,
-                    )
-                    score = model.score(
-                        dev_data, verbose=verbose, **score_kwargs
->>>>>>> a39fffb4
                     )
 
                     # Add score and model to list
